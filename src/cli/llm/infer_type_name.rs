--- conflicted
+++ resolved
@@ -75,14 +75,9 @@
     pub fn new(model: String, secret: Option<String>) -> InferTypeName {
         Self { wizard: Wizard::new(model, secret) }
     }
-<<<<<<< HEAD
-    pub async fn generate(&mut self, config: &Config) -> Result<HashMap<String, String>> {
-        let secret = self.secret.as_ref().map(|s| s.to_owned());
-        let wizard: Wizard<Question, Answer> = Wizard::new(groq::LLAMA38192, secret);
-=======
 
     pub async fn generate(&mut self, config: &Config) -> Result<HashMap<String, String>> {
->>>>>>> aeb10437
+
         let mut new_name_mappings: HashMap<String, String> = HashMap::new();
 
         // removed root type from types.
@@ -103,15 +98,7 @@
                     .collect(),
             };
 
-<<<<<<< HEAD
-            match wizard.ask(question).await {
-                Ok(answer) => {
-                    let name = &answer.suggestions.join(", ");
-                    for name in answer.suggestions {
-                        if config.types.contains_key(&name) || new_name_mappings.contains_key(&name)
-                        {
-                            continue;
-=======
+
             let mut delay = 3;
             loop {
                 let answer = self.wizard.ask(question.clone()).await;
@@ -126,7 +113,6 @@
                             }
                             new_name_mappings.insert(name, type_name.to_owned());
                             break;
->>>>>>> aeb10437
                         }
                         new_name_mappings.insert(name, type_name.to_owned());
                         break;
